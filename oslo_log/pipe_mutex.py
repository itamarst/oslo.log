--- conflicted
+++ resolved
@@ -16,10 +16,7 @@
 import asyncio
 import errno
 import fcntl
-<<<<<<< HEAD
 import importlib.metadata
-=======
->>>>>>> 2ead2947
 
 import eventlet
 import eventlet.asyncio
@@ -31,14 +28,13 @@
 
 # We want the blocking APIs, because we set file descriptors to non-blocking.
 os = eventlet.patcher.original("os")
-<<<<<<< HEAD
 # Used to communicate between real threads:
 SimpleQueue = eventlet.patcher.original("queue").SimpleQueue
 # Real OS-level threads:
 threading = eventlet.patcher.original("threading")
-=======
-
->>>>>>> 2ead2947
+
+# We want the blocking APIs, because we set file descriptors to non-blocking.
+os = eventlet.patcher.original("os")
 
 
 class _BaseMutex:
